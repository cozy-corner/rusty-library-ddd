[package]
name = "rusty-library-ddd"
version = "0.1.0"
edition = "2024"

[dependencies]
uuid = { version = "1.11", features = ["v4", "serde"] }
chrono = { version = "0.4", features = ["serde"] }
serde = { version = "1.0", features = ["derive"] }
serde_json = "1.0"
async-trait = "0.1"
futures = "0.3"
thiserror = "1.0"
sqlx = { version = "0.8", features = ["runtime-tokio", "tls-rustls", "postgres", "uuid", "chrono", "json", "migrate"] }
<<<<<<< HEAD
tokio = { version = "1", features = ["macros", "rt-multi-thread"] }
axum = "0.7"
=======
axum = { version = "0.7", features = ["macros"] }
tokio = { version = "1", features = ["macros", "rt-multi-thread"] }
tower = "0.5"
tower-http = { version = "0.6", features = ["trace"] }
tracing = "0.1"
tracing-subscriber = { version = "0.3", features = ["env-filter"] }
>>>>>>> 84289fa7

[dev-dependencies]
cargo-husky = { version = "1", features = ["user-hooks"] }<|MERGE_RESOLUTION|>--- conflicted
+++ resolved
@@ -12,17 +12,12 @@
 futures = "0.3"
 thiserror = "1.0"
 sqlx = { version = "0.8", features = ["runtime-tokio", "tls-rustls", "postgres", "uuid", "chrono", "json", "migrate"] }
-<<<<<<< HEAD
-tokio = { version = "1", features = ["macros", "rt-multi-thread"] }
-axum = "0.7"
-=======
 axum = { version = "0.7", features = ["macros"] }
 tokio = { version = "1", features = ["macros", "rt-multi-thread"] }
 tower = "0.5"
 tower-http = { version = "0.6", features = ["trace"] }
 tracing = "0.1"
 tracing-subscriber = { version = "0.3", features = ["env-filter"] }
->>>>>>> 84289fa7
 
 [dev-dependencies]
 cargo-husky = { version = "1", features = ["user-hooks"] }